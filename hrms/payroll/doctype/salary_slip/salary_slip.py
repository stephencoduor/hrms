# Copyright (c) 2015, Frappe Technologies Pvt. Ltd. and Contributors
# License: GNU General Public License v3. See license.txt


import datetime
import math
from datetime import datetime, timedelta
import frappe
from frappe import _, msgprint
from frappe.model.naming import make_autoname
from frappe.utils import (
	add_days,
	cint,
	cstr,
	date_diff,
	flt,
	formatdate,
	get_first_day,
	getdate,
	money_in_words,
	rounded,
)
from frappe.utils.background_jobs import enqueue

import erpnext
from erpnext.accounts.utils import get_fiscal_year
from erpnext.loan_management.doctype.loan_repayment.loan_repayment import (
	calculate_amounts,
	create_repayment_entry,
)
from erpnext.loan_management.doctype.process_loan_interest_accrual.process_loan_interest_accrual import (
	process_loan_interest_accrual_for_term_loans,
)
from erpnext.utilities.transaction_base import TransactionBase

from hrms.hr.utils import get_holiday_dates_for_employee, validate_active_employee
from hrms.payroll.doctype.additional_salary.additional_salary import get_additional_salaries
from hrms.payroll.doctype.employee_benefit_application.employee_benefit_application import (
	get_benefit_component_amount,
)
from hrms.payroll.doctype.employee_benefit_claim.employee_benefit_claim import (
	get_benefit_claim_amount,
	get_last_payroll_period_benefits,
)
from hrms.payroll.doctype.payroll_entry.payroll_entry import get_start_end_dates
from hrms.payroll.doctype.payroll_period.payroll_period import (
	get_payroll_period,
	get_period_factor,
)


class SalarySlip(TransactionBase):
	def __init__(self, *args, **kwargs):
		super(SalarySlip, self).__init__(*args, **kwargs)
		self.series = "Sal Slip/{0}/.#####".format(self.employee)
		self.whitelisted_globals = {
			"int": int,
			"float": float,
			"long": int,
			"round": round,
			"date": datetime.date,
			"getdate": getdate,
		}

	def autoname(self):
		self.name = make_autoname(self.series)

	def validate(self):
		self.status = self.get_status()
		validate_active_employee(self.employee)
		self.validate_dates()
		self.check_existing()
		if not self.salary_slip_based_on_timesheet:
			self.get_date_details()

		if not (len(self.get("earnings")) or len(self.get("deductions"))):
			# get details from salary structure
			self.get_emp_and_working_day_details()
		else:
			self.get_working_days_details(lwp=self.leave_without_pay)

		self.calculate_net_pay()
		self.compute_year_to_date()
		self.compute_month_to_date()
		self.compute_component_wise_year_to_date()
		self.add_leave_balances()

		if frappe.db.get_single_value("Payroll Settings", "max_working_hours_against_timesheet"):
			max_working_hours = frappe.db.get_single_value(
				"Payroll Settings", "max_working_hours_against_timesheet"
			)
			if self.salary_slip_based_on_timesheet and (self.total_working_hours > int(max_working_hours)):
				frappe.msgprint(
					_("Total working hours should not be greater than max working hours {0}").format(
						max_working_hours
					),
					alert=True,
				)

	def set_net_total_in_words(self):
		doc_currency = self.currency
		company_currency = erpnext.get_company_currency(self.company)
		total = self.net_pay if self.is_rounding_total_disabled() else self.rounded_total
		base_total = self.base_net_pay if self.is_rounding_total_disabled() else self.base_rounded_total
		self.total_in_words = money_in_words(total, doc_currency)
		self.base_total_in_words = money_in_words(base_total, company_currency)

	def on_submit(self):
		if self.net_pay < 0:
			frappe.throw(_("Net Pay cannot be less than 0"))
		else:
			self.set_status()
			self.update_status(self.name)
			self.make_loan_repayment_entry()
			if (
				frappe.db.get_single_value("Payroll Settings", "email_salary_slip_to_employee")
			) and not frappe.flags.via_payroll_entry:
				self.email_salary_slip()

		self.update_payment_status_for_gratuity()

	def update_payment_status_for_gratuity(self):
		additional_salary = frappe.db.get_all(
			"Additional Salary",
			filters={
				"payroll_date": ("between", [self.start_date, self.end_date]),
				"employee": self.employee,
				"ref_doctype": "Gratuity",
				"docstatus": 1,
			},
			fields=["ref_docname", "name"],
			limit=1,
		)

		if additional_salary:
			status = "Paid" if self.docstatus == 1 else "Unpaid"
			if additional_salary[0].name in [entry.additional_salary for entry in self.earnings]:
				frappe.db.set_value("Gratuity", additional_salary[0].ref_docname, "status", status)

	def on_cancel(self):
		self.set_status()
		self.update_status()
		self.update_payment_status_for_gratuity()
		self.cancel_loan_repayment_entry()

	def on_trash(self):
		from frappe.model.naming import revert_series_if_last

		revert_series_if_last(self.series, self.name)

	def get_status(self):
		if self.docstatus == 0:
			status = "Draft"
		elif self.docstatus == 1:
			status = "Submitted"
		elif self.docstatus == 2:
			status = "Cancelled"
		return status

	def validate_dates(self, joining_date=None, relieving_date=None):
		if date_diff(self.end_date, self.start_date) < 0:
			frappe.throw(_("To date cannot be before From date"))

		if not joining_date:
			joining_date, relieving_date = frappe.get_cached_value(
				"Employee", self.employee, ("date_of_joining", "relieving_date")
			)

		if date_diff(self.end_date, joining_date) < 0:
			frappe.throw(_("Cannot create Salary Slip for Employee joining after Payroll Period"))

		if relieving_date and date_diff(relieving_date, self.start_date) < 0:
			frappe.throw(_("Cannot create Salary Slip for Employee who has left before Payroll Period"))

	def is_rounding_total_disabled(self):
		return cint(frappe.db.get_single_value("Payroll Settings", "disable_rounded_total"))

	def check_existing(self):
		if not self.salary_slip_based_on_timesheet:
			cond = ""
			if self.payroll_entry:
				cond += "and payroll_entry = '{0}'".format(self.payroll_entry)
			ret_exist = frappe.db.sql(
				"""select name from `tabSalary Slip`
						where start_date = %s and end_date = %s and docstatus != 2
						and employee = %s and name != %s {0}""".format(
					cond
				),
				(self.start_date, self.end_date, self.employee, self.name),
			)
			if ret_exist:
				frappe.throw(
					_("Salary Slip of employee {0} already created for this period").format(self.employee)
				)
		else:
			for data in self.timesheets:
				if frappe.db.get_value("Timesheet", data.time_sheet, "status") == "Payrolled":
					frappe.throw(
						_("Salary Slip of employee {0} already created for time sheet {1}").format(
							self.employee, data.time_sheet
						)
					)

	def get_date_details(self):
		if not self.end_date:
			date_details = get_start_end_dates(self.payroll_frequency, self.start_date or self.posting_date)
			self.start_date = date_details.start_date
			self.end_date = date_details.end_date

	@frappe.whitelist()
	def get_emp_and_working_day_details(self):
		"""First time, load all the components from salary structure"""
		if self.employee:
			self.set("earnings", [])
			self.set("deductions", [])

			if not self.salary_slip_based_on_timesheet:
				self.get_date_details()

			joining_date, relieving_date = frappe.get_cached_value(
				"Employee", self.employee, ("date_of_joining", "relieving_date")
			)

			self.validate_dates(joining_date, relieving_date)

			# getin leave details
			self.get_working_days_details(joining_date, relieving_date)
			struct = self.check_sal_struct(joining_date, relieving_date)

			if struct:
				self._salary_structure_doc = frappe.get_doc("Salary Structure", struct)
				self.salary_slip_based_on_timesheet = (
					self._salary_structure_doc.salary_slip_based_on_timesheet or 0
				)
				self.set_time_sheet()
				self.pull_sal_struct()
				ps = frappe.db.get_value(
					"Payroll Settings", None, ["payroll_based_on", "consider_unmarked_attendance_as"], as_dict=1
				)
				return [ps.payroll_based_on, ps.consider_unmarked_attendance_as]

	def set_time_sheet(self):
		if self.salary_slip_based_on_timesheet:
			self.set("timesheets", [])
			timesheets = frappe.db.sql(
				""" select * from `tabTimesheet` where employee = %(employee)s and start_date BETWEEN %(start_date)s AND %(end_date)s and (status = 'Submitted' or
				status = 'Billed')""",
				{"employee": self.employee, "start_date": self.start_date, "end_date": self.end_date},
				as_dict=1,
			)

			for data in timesheets:
				self.append("timesheets", {"time_sheet": data.name, "working_hours": data.total_hours})

	def check_sal_struct(self, joining_date, relieving_date):
		cond = """and sa.employee=%(employee)s and (sa.from_date <= %(start_date)s or
				sa.from_date <= %(end_date)s or sa.from_date <= %(joining_date)s)"""
		if self.payroll_frequency:
			cond += """and ss.payroll_frequency = '%(payroll_frequency)s'""" % {
				"payroll_frequency": self.payroll_frequency
			}

		st_name = frappe.db.sql(
			"""
			select sa.salary_structure
			from `tabSalary Structure Assignment` sa join `tabSalary Structure` ss
			where sa.salary_structure=ss.name
				and sa.docstatus = 1 and ss.docstatus = 1 and ss.is_active ='Yes' %s
			order by sa.from_date desc
			limit 1
		"""
			% cond,
			{
				"employee": self.employee,
				"start_date": self.start_date,
				"end_date": self.end_date,
				"joining_date": joining_date,
			},
		)

		if st_name:
			self.salary_structure = st_name[0][0]
			return self.salary_structure

		else:
			self.salary_structure = None
			frappe.msgprint(
				_("No active or default Salary Structure found for employee {0} for the given dates").format(
					self.employee
				),
				title=_("Salary Structure Missing"),
			)

	def pull_sal_struct(self):
		from hrms.payroll.doctype.salary_structure.salary_structure import make_salary_slip

		if self.salary_slip_based_on_timesheet:
			self.salary_structure = self._salary_structure_doc.name
			self.hour_rate = self._salary_structure_doc.hour_rate
			self.base_hour_rate = flt(self.hour_rate) * flt(self.exchange_rate)
			self.total_working_hours = sum([d.working_hours or 0.0 for d in self.timesheets]) or 0.0
			wages_amount = self.hour_rate * self.total_working_hours

			self.add_earning_for_hourly_wages(
				self, self._salary_structure_doc.salary_component, wages_amount
			)

		make_salary_slip(self._salary_structure_doc.name, self)

	def get_working_days_details(
		self, joining_date=None, relieving_date=None, lwp=None, for_preview=0
	):
		payroll_based_on = frappe.db.get_value("Payroll Settings", None, "payroll_based_on")
		include_holidays_in_total_working_days = frappe.db.get_single_value(
			"Payroll Settings", "include_holidays_in_total_working_days"
		)

		working_days = date_diff(self.end_date, self.start_date) + 1
		if for_preview:
			self.total_working_days = working_days
			self.payment_days = working_days
			return

		holidays = self.get_holidays_for_employee(self.start_date, self.end_date)
		working_days_list = date_range(getdate(self.start_date), getdate(self.end_date))

		if not cint(include_holidays_in_total_working_days):
			working_days_list = [i for i in working_days_list if i not in holidays]

			working_days -= len(holidays)
			if working_days < 0:
				frappe.throw(_("There are more holidays than working days this month."))

		if not payroll_based_on:
			frappe.throw(_("Please set Payroll based on in Payroll settings"))

		if payroll_based_on == "Attendance":
			actual_lwp, absent = self.calculate_lwp_ppl_and_absent_days_based_on_attendance(holidays)
			self.absent_days = absent
		else:
			actual_lwp = self.calculate_lwp_or_ppl_based_on_leave_application(holidays, working_days_list)

		if not lwp:
			lwp = actual_lwp
		elif lwp != actual_lwp:
			frappe.msgprint(
				_("Leave Without Pay does not match with approved {} records").format(payroll_based_on)
			)

		self.leave_without_pay = lwp
		self.total_working_days = working_days

		payment_days = self.get_payment_days(
			joining_date, relieving_date, include_holidays_in_total_working_days
		)

		if flt(payment_days) > flt(lwp):
			self.payment_days = flt(payment_days) - flt(lwp)

			if payroll_based_on == "Attendance":
				self.payment_days -= flt(absent)

			consider_unmarked_attendance_as = (
				frappe.db.get_value("Payroll Settings", None, "consider_unmarked_attendance_as") or "Present"
			)

			if payroll_based_on == "Attendance" and consider_unmarked_attendance_as == "Absent":
				unmarked_days = self.get_unmarked_days(include_holidays_in_total_working_days)
				self.absent_days += unmarked_days  # will be treated as absent
				self.payment_days -= unmarked_days
		else:
			self.payment_days = 0

	def get_unmarked_days(self, include_holidays_in_total_working_days):
		unmarked_days = self.total_working_days
		joining_date, relieving_date = frappe.get_cached_value(
			"Employee", self.employee, ["date_of_joining", "relieving_date"]
		)
		start_date = self.start_date
		end_date = self.end_date

		if joining_date and (getdate(self.start_date) < joining_date <= getdate(self.end_date)):
			start_date = joining_date
			unmarked_days = self.get_unmarked_days_based_on_doj_or_relieving(
				unmarked_days,
				include_holidays_in_total_working_days,
				self.start_date,
				add_days(joining_date, -1),
			)

		if relieving_date and (getdate(self.start_date) <= relieving_date < getdate(self.end_date)):
			end_date = relieving_date
			unmarked_days = self.get_unmarked_days_based_on_doj_or_relieving(
				unmarked_days,
				include_holidays_in_total_working_days,
				add_days(relieving_date, 1),
				self.end_date,
			)

		# exclude days for which attendance has been marked
		unmarked_days -= frappe.get_all(
			"Attendance",
			filters={
				"attendance_date": ["between", [start_date, end_date]],
				"employee": self.employee,
				"docstatus": 1,
			},
			fields=["COUNT(*) as marked_days"],
		)[0].marked_days

		return unmarked_days

	def get_unmarked_days_based_on_doj_or_relieving(
		self, unmarked_days, include_holidays_in_total_working_days, start_date, end_date
	):
		"""
		Exclude days before DOJ or after
		Relieving Date from unmarked days
		"""
		from erpnext.setup.doctype.employee.employee import is_holiday

		if include_holidays_in_total_working_days:
			unmarked_days -= date_diff(end_date, start_date) + 1
		else:
			# exclude only if not holidays
			for days in range(date_diff(end_date, start_date) + 1):
				date = add_days(end_date, -days)
				if not is_holiday(self.employee, date):
					unmarked_days -= 1

		return unmarked_days

	def get_payment_days(self, joining_date, relieving_date, include_holidays_in_total_working_days):
		if not joining_date:
			joining_date, relieving_date = frappe.get_cached_value(
				"Employee", self.employee, ["date_of_joining", "relieving_date"]
			)

		start_date = getdate(self.start_date)
		if joining_date:
			if getdate(self.start_date) <= joining_date <= getdate(self.end_date):
				start_date = joining_date
			elif joining_date > getdate(self.end_date):
				return

		end_date = getdate(self.end_date)
		if relieving_date:
			if getdate(self.start_date) <= relieving_date <= getdate(self.end_date):
				end_date = relieving_date
			elif relieving_date < getdate(self.start_date):
				frappe.throw(_("Employee relieved on {0} must be set as 'Left'").format(relieving_date))

		payment_days = date_diff(end_date, start_date) + 1

		if not cint(include_holidays_in_total_working_days):
			holidays = self.get_holidays_for_employee(start_date, end_date)
			payment_days -= len(holidays)

		return payment_days

	def get_holidays_for_employee(self, start_date, end_date):
		return get_holiday_dates_for_employee(self.employee, start_date, end_date)

	def calculate_lwp_or_ppl_based_on_leave_application(self, holidays, working_days_list):
		lwp = 0
		holidays = "','".join(holidays)
		daily_wages_fraction_for_half_day = (
			flt(frappe.db.get_value("Payroll Settings", None, "daily_wages_fraction_for_half_day")) or 0.5
		)

		for d in working_days_list:
			# date = add_days(cstr(getdate(self.start_date)), d)
			leave = get_lwp_or_ppl_for_date(d, self.employee, holidays)

			if leave:
				equivalent_lwp_count = 0
				is_half_day_leave = cint(leave[0].is_half_day)
				is_partially_paid_leave = cint(leave[0].is_ppl)
				fraction_of_daily_salary_per_leave = flt(leave[0].fraction_of_daily_salary_per_leave)

				equivalent_lwp_count = (1 - daily_wages_fraction_for_half_day) if is_half_day_leave else 1

				if is_partially_paid_leave:
					equivalent_lwp_count *= (
						fraction_of_daily_salary_per_leave if fraction_of_daily_salary_per_leave else 1
					)

				lwp += equivalent_lwp_count

		return lwp

	def calculate_lwp_ppl_and_absent_days_based_on_attendance(self, holidays):
		lwp = 0
		absent = 0

		daily_wages_fraction_for_half_day = (
			flt(frappe.db.get_value("Payroll Settings", None, "daily_wages_fraction_for_half_day")) or 0.5
		)

		leave_types = frappe.get_all(
			"Leave Type",
			or_filters=[["is_ppl", "=", 1], ["is_lwp", "=", 1]],
			fields=["name", "is_lwp", "is_ppl", "fraction_of_daily_salary_per_leave", "include_holiday"],
		)

		leave_type_map = {}
		for leave_type in leave_types:
			leave_type_map[leave_type.name] = leave_type

		attendances = frappe.db.sql(
			"""
			SELECT attendance_date, status, leave_type
			FROM `tabAttendance`
			WHERE
				status in ('Absent', 'Half Day', 'On leave')
				AND employee = %s
				AND docstatus = 1
				AND attendance_date between %s and %s
		""",
			values=(self.employee, self.start_date, self.end_date),
			as_dict=1,
		)

		for d in attendances:
			if (
				d.status in ("Half Day", "On Leave")
				and d.leave_type
				and d.leave_type not in leave_type_map.keys()
			):
				continue

			if formatdate(d.attendance_date, "yyyy-mm-dd") in holidays:
				if d.status == "Absent" or (
					d.leave_type
					and d.leave_type in leave_type_map.keys()
					and not leave_type_map[d.leave_type]["include_holiday"]
				):
					continue

			if d.leave_type:
				fraction_of_daily_salary_per_leave = leave_type_map[d.leave_type][
					"fraction_of_daily_salary_per_leave"
				]

			if d.status == "Half Day":
				equivalent_lwp = 1 - daily_wages_fraction_for_half_day

				if d.leave_type in leave_type_map.keys() and leave_type_map[d.leave_type]["is_ppl"]:
					equivalent_lwp *= (
						fraction_of_daily_salary_per_leave if fraction_of_daily_salary_per_leave else 1
					)
				lwp += equivalent_lwp
			elif d.status == "On Leave" and d.leave_type and d.leave_type in leave_type_map.keys():
				equivalent_lwp = 1
				if leave_type_map[d.leave_type]["is_ppl"]:
					equivalent_lwp *= (
						fraction_of_daily_salary_per_leave if fraction_of_daily_salary_per_leave else 1
					)
				lwp += equivalent_lwp
			elif d.status == "Absent":
				absent += 1
		return lwp, absent

	def add_earning_for_hourly_wages(self, doc, salary_component, amount):
		row_exists = False
		for row in doc.earnings:
			if row.salary_component == salary_component:
				row.amount = amount
				row_exists = True
				break

		if not row_exists:
			wages_row = {
				"salary_component": salary_component,
				"abbr": frappe.db.get_value("Salary Component", salary_component, "salary_component_abbr"),
				"amount": self.hour_rate * self.total_working_hours,
				"default_amount": 0.0,
				"additional_amount": 0.0,
			}
			doc.append("earnings", wages_row)

	def calculate_net_pay(self):
		if self.salary_structure:
			self.calculate_component_amounts("earnings")
		self.gross_pay = self.get_component_totals("earnings", depends_on_payment_days=1)
		self.base_gross_pay = flt(
			flt(self.gross_pay) * flt(self.exchange_rate), self.precision("base_gross_pay")
		)

		if self.salary_structure:
			self.calculate_component_amounts("deductions")

		self.set_loan_repayment()
		self.set_precision_for_component_amounts()
		self.set_net_pay()

	def set_net_pay(self):
		self.total_deduction = self.get_component_totals("deductions")
		self.base_total_deduction = flt(
			flt(self.total_deduction) * flt(self.exchange_rate), self.precision("base_total_deduction")
		)
		self.net_pay = flt(self.gross_pay) - (flt(self.total_deduction) + flt(self.total_loan_repayment))
		self.rounded_total = rounded(self.net_pay)
		self.base_net_pay = flt(
			flt(self.net_pay) * flt(self.exchange_rate), self.precision("base_net_pay")
		)
		self.base_rounded_total = flt(rounded(self.base_net_pay), self.precision("base_net_pay"))
		if self.hour_rate:
			self.base_hour_rate = flt(
				flt(self.hour_rate) * flt(self.exchange_rate), self.precision("base_hour_rate")
			)
		self.set_net_total_in_words()

	def calculate_component_amounts(self, component_type):
		if not getattr(self, "_salary_structure_doc", None):
			self._salary_structure_doc = frappe.get_doc("Salary Structure", self.salary_structure)

		payroll_period = get_payroll_period(self.start_date, self.end_date, self.company)

		self.add_structure_components(component_type)
		self.add_additional_salary_components(component_type)
		if component_type == "earnings":
			self.add_employee_benefits(payroll_period)
		else:
			self.add_tax_components(payroll_period)

	def add_structure_components(self, component_type):
		data, default_data = self.get_data_for_eval()
		timesheet_component = frappe.db.get_value(
			"Salary Structure", self.salary_structure, "salary_component"
		)

		for struct_row in self._salary_structure_doc.get(component_type):
			if self.salary_slip_based_on_timesheet and struct_row.salary_component == timesheet_component:
				continue

			amount = self.eval_condition_and_formula(struct_row, data)

			if struct_row.statistical_component:
				# update statitical component amount in reference data based on payment days
				# since row for statistical component is not added to salary slip
				if struct_row.depends_on_payment_days:
					joining_date, relieving_date = self.get_joining_and_relieving_dates()
					default_data[struct_row.abbr] = amount
					data[struct_row.abbr] = flt(
						(flt(amount) * flt(self.payment_days) / cint(self.total_working_days)),
						struct_row.precision("amount"),
					)

			elif amount or struct_row.amount_based_on_formula and amount is not None:
				default_amount = self.eval_condition_and_formula(struct_row, default_data)
				self.update_component_row(
					struct_row, amount, component_type, data=data, default_amount=default_amount
				)

	def get_data_for_eval(self):
		"""Returns data for evaluating formula"""
		data = frappe._dict()
		employee = frappe.get_doc("Employee", self.employee).as_dict()

		start_date = getdate(self.start_date)
		date_to_validate = (
			employee.date_of_joining if employee.date_of_joining > start_date else start_date
		)

		salary_structure_assignment = frappe.get_value(
			"Salary Structure Assignment",
			{
				"employee": self.employee,
				"salary_structure": self.salary_structure,
				"from_date": ("<=", date_to_validate),
				"docstatus": 1,
			},
			"*",
			order_by="from_date desc",
			as_dict=True,
		)

		if not salary_structure_assignment:
			frappe.throw(
				_(
					"Please assign a Salary Structure for Employee {0} " "applicable from or before {1} first"
				).format(
					frappe.bold(self.employee_name),
					frappe.bold(formatdate(date_to_validate)),
				)
			)

		data.update(salary_structure_assignment)
		data.update(employee)
		data.update(self.as_dict())

		# set values for components
		salary_components = frappe.get_all("Salary Component", fields=["salary_component_abbr"])
		for sc in salary_components:
			data.setdefault(sc.salary_component_abbr, 0)

		# shallow copy of data to store default amounts (without payment days) for tax calculation
		default_data = data.copy()

		for key in ("earnings", "deductions"):
			for d in self.get(key):
				default_data[d.abbr] = d.default_amount or 0
				data[d.abbr] = d.amount or 0

		return data, default_data

	def eval_condition_and_formula(self, d, data):
		try:
			condition = d.condition.strip().replace("\n", " ") if d.condition else None
			if condition:
				if not frappe.safe_eval(condition, self.whitelisted_globals, data):
					return None
			amount = d.amount
			if d.amount_based_on_formula:
				formula = d.formula.strip().replace("\n", " ") if d.formula else None
				if formula:
					amount = flt(frappe.safe_eval(formula, self.whitelisted_globals, data), d.precision("amount"))
			if amount:
				data[d.abbr] = amount

			return amount

		except NameError as err:
			frappe.throw(
				_("{0} <br> This error can be due to missing or deleted field.").format(err),
				title=_("Name error"),
			)
		except SyntaxError as err:
			frappe.throw(_("Syntax error in formula or condition: {0}").format(err))
		except Exception as e:
			frappe.throw(_("Error in formula or condition: {0}").format(e))
			raise

	def add_employee_benefits(self, payroll_period):
		for struct_row in self._salary_structure_doc.get("earnings"):
			if struct_row.is_flexible_benefit == 1:
				if (
					frappe.db.get_value(
						"Salary Component", struct_row.salary_component, "pay_against_benefit_claim"
					)
					!= 1
				):
					benefit_component_amount = get_benefit_component_amount(
						self.employee,
						self.start_date,
						self.end_date,
						struct_row.salary_component,
						self._salary_structure_doc,
						self.payroll_frequency,
						payroll_period,
					)
					if benefit_component_amount:
						self.update_component_row(struct_row, benefit_component_amount, "earnings")
				else:
					benefit_claim_amount = get_benefit_claim_amount(
						self.employee, self.start_date, self.end_date, struct_row.salary_component
					)
					if benefit_claim_amount:
						self.update_component_row(struct_row, benefit_claim_amount, "earnings")

		self.adjust_benefits_in_last_payroll_period(payroll_period)

	def adjust_benefits_in_last_payroll_period(self, payroll_period):
		if payroll_period:
			if getdate(payroll_period.end_date) <= getdate(self.end_date):
				last_benefits = get_last_payroll_period_benefits(
					self.employee, self.start_date, self.end_date, payroll_period, self._salary_structure_doc
				)
				if last_benefits:
					for last_benefit in last_benefits:
						last_benefit = frappe._dict(last_benefit)
						amount = last_benefit.amount
						self.update_component_row(frappe._dict(last_benefit.struct_row), amount, "earnings")

	def add_additional_salary_components(self, component_type):
		additional_salaries = get_additional_salaries(
			self.employee, self.start_date, self.end_date, component_type
		)

		for additional_salary in additional_salaries:
			self.update_component_row(
				get_salary_component_data(additional_salary.component),
				additional_salary.amount,
				component_type,
				additional_salary,
				is_recurring=additional_salary.is_recurring,
			)

	def add_tax_components(self, payroll_period):
		# Calculate variable_based_on_taxable_salary after all components updated in salary slip
		tax_components, other_deduction_components = [], []
		for d in self._salary_structure_doc.get("deductions"):
			if d.variable_based_on_taxable_salary == 1 and not d.formula and not flt(d.amount):
				tax_components.append(d.salary_component)
			else:
				other_deduction_components.append(d.salary_component)

		if not tax_components:
			tax_components = [
				d.name
				for d in frappe.get_all("Salary Component", filters={"variable_based_on_taxable_salary": 1})
				if d.name not in other_deduction_components
			]

		for d in tax_components:
			tax_amount = self.calculate_variable_based_on_taxable_salary(d, payroll_period)
			tax_row = get_salary_component_data(d)
			self.update_component_row(tax_row, tax_amount, "deductions")

	def update_component_row(
		self,
		component_data,
		amount,
		component_type,
		additional_salary=None,
		is_recurring=0,
		data=None,
		default_amount=None,
	):
		component_row = None
		for d in self.get(component_type):
			if d.salary_component != component_data.salary_component:
				continue

			if (not d.additional_salary and (not additional_salary or additional_salary.overwrite)) or (
				additional_salary and additional_salary.name == d.additional_salary
			):
				component_row = d
				break

		if additional_salary and additional_salary.overwrite:
			# Additional Salary with overwrite checked, remove default rows of same component
			self.set(
				component_type,
				[
					d
					for d in self.get(component_type)
					if d.salary_component != component_data.salary_component
					or (d.additional_salary and additional_salary.name != d.additional_salary)
					or d == component_row
				],
			)

		if not component_row:
			if not amount:
				return

			component_row = self.append(component_type)
			for attr in (
				"depends_on_payment_days",
				"salary_component",
				"abbr",
				"do_not_include_in_total",
				"is_tax_applicable",
				"is_flexible_benefit",
				"variable_based_on_taxable_salary",
				"exempted_from_income_tax",
			):
				component_row.set(attr, component_data.get(attr))

		if additional_salary:
			if additional_salary.overwrite:
				component_row.additional_amount = flt(
					flt(amount) - flt(component_row.get("default_amount", 0)),
					component_row.precision("additional_amount"),
				)
			else:
				component_row.default_amount = 0
				component_row.additional_amount = amount

			component_row.is_recurring_additional_salary = is_recurring
			component_row.additional_salary = additional_salary.name
			component_row.deduct_full_tax_on_selected_payroll_date = (
				additional_salary.deduct_full_tax_on_selected_payroll_date
			)
		else:
			component_row.default_amount = default_amount or amount
			component_row.additional_amount = 0
			component_row.deduct_full_tax_on_selected_payroll_date = (
				component_data.deduct_full_tax_on_selected_payroll_date
			)

		component_row.amount = amount

		self.update_component_amount_based_on_payment_days(component_row)

		if data:
			data[component_row.abbr] = component_row.amount

	def update_component_amount_based_on_payment_days(self, component_row):
		joining_date, relieving_date = self.get_joining_and_relieving_dates()
		component_row.amount = self.get_amount_based_on_payment_days(
			component_row, joining_date, relieving_date
		)[0]

		# remove 0 valued components that have been updated later
		if component_row.amount == 0:
			self.remove(component_row)

	def set_precision_for_component_amounts(self):
		for component_type in ("earnings", "deductions"):
			for component_row in self.get(component_type):
				component_row.amount = flt(component_row.amount, component_row.precision("amount"))

	def calculate_variable_based_on_taxable_salary(self, tax_component, payroll_period):
		if not payroll_period:
			frappe.msgprint(
				_("Start and end dates not in a valid Payroll Period, cannot calculate {0}.").format(
					tax_component
				)
			)
			return

		# Deduct taxes forcefully for unsubmitted tax exemption proof and unclaimed benefits in the last period
		if payroll_period.end_date <= getdate(self.end_date):
			self.deduct_tax_for_unsubmitted_tax_exemption_proof = 1
			self.deduct_tax_for_unclaimed_employee_benefits = 1

		return self.calculate_variable_tax(payroll_period, tax_component)

	def calculate_variable_tax(self, payroll_period, tax_component):
		# get Tax slab from salary structure assignment for the employee and payroll period
		tax_slab = self.get_income_tax_slabs(payroll_period)

		# get remaining numbers of sub-period (period for which one salary is processed)
		remaining_sub_periods = get_period_factor(
			self.employee, self.start_date, self.end_date, self.payroll_frequency, payroll_period
		)[1]
		# get taxable_earnings, paid_taxes for previous period
		previous_taxable_earnings = self.get_taxable_earnings_for_prev_period(
			payroll_period.start_date, self.start_date, tax_slab.allow_tax_exemption
		)
		previous_total_paid_taxes = self.get_tax_paid_in_period(
			payroll_period.start_date, self.start_date, tax_component
		)

		# get taxable_earnings for current period (all days)
		current_taxable_earnings = self.get_taxable_earnings(
			tax_slab.allow_tax_exemption, payroll_period=payroll_period
		)
		future_structured_taxable_earnings = current_taxable_earnings.taxable_earnings * (
			math.ceil(remaining_sub_periods) - 1
		)

		# get taxable_earnings, addition_earnings for current actual payment days
		current_taxable_earnings_for_payment_days = self.get_taxable_earnings(
			tax_slab.allow_tax_exemption, based_on_payment_days=1, payroll_period=payroll_period
		)
		current_structured_taxable_earnings = current_taxable_earnings_for_payment_days.taxable_earnings
		current_additional_earnings = current_taxable_earnings_for_payment_days.additional_income
		current_additional_earnings_with_full_tax = (
			current_taxable_earnings_for_payment_days.additional_income_with_full_tax
		)

		# Get taxable unclaimed benefits
		unclaimed_taxable_benefits = 0
		if self.deduct_tax_for_unclaimed_employee_benefits:
			unclaimed_taxable_benefits = self.calculate_unclaimed_taxable_benefits(payroll_period)
			unclaimed_taxable_benefits += current_taxable_earnings_for_payment_days.flexi_benefits

		# Total exemption amount based on tax exemption declaration
		total_exemption_amount = self.get_total_exemption_amount(payroll_period, tax_slab)

		# Employee Other Incomes
		other_incomes = self.get_income_form_other_sources(payroll_period) or 0.0

		# Total taxable earnings including additional and other incomes
		total_taxable_earnings = (
			previous_taxable_earnings
			+ current_structured_taxable_earnings
			+ future_structured_taxable_earnings
			+ current_additional_earnings
			+ other_incomes
			+ unclaimed_taxable_benefits
			- total_exemption_amount
		)

		# Total taxable earnings without additional earnings with full tax
		total_taxable_earnings_without_full_tax_addl_components = (
			total_taxable_earnings - current_additional_earnings_with_full_tax
		)

		# Structured tax amount
		eval_locals, default_data = self.get_data_for_eval()
		total_structured_tax_amount = calculate_tax_by_tax_slab(
			total_taxable_earnings_without_full_tax_addl_components,
			tax_slab,
			self.whitelisted_globals,
			eval_locals,
		)
		current_structured_tax_amount = (
			total_structured_tax_amount - previous_total_paid_taxes
		) / remaining_sub_periods

		# Total taxable earnings with additional earnings with full tax
		full_tax_on_additional_earnings = 0.0
		if current_additional_earnings_with_full_tax:
			total_tax_amount = calculate_tax_by_tax_slab(
				total_taxable_earnings, tax_slab, self.whitelisted_globals, eval_locals
			)
			full_tax_on_additional_earnings = total_tax_amount - total_structured_tax_amount

		current_tax_amount = current_structured_tax_amount + full_tax_on_additional_earnings
		if flt(current_tax_amount) < 0:
			current_tax_amount = 0

		return current_tax_amount

	def get_income_tax_slabs(self, payroll_period):
		income_tax_slab, ss_assignment_name = frappe.db.get_value(
			"Salary Structure Assignment",
			{"employee": self.employee, "salary_structure": self.salary_structure, "docstatus": 1},
			["income_tax_slab", "name"],
		)

		if not income_tax_slab:
			frappe.throw(
				_("Income Tax Slab not set in Salary Structure Assignment: {0}").format(ss_assignment_name)
			)

		income_tax_slab_doc = frappe.get_doc("Income Tax Slab", income_tax_slab)
		if income_tax_slab_doc.disabled:
			frappe.throw(_("Income Tax Slab: {0} is disabled").format(income_tax_slab))

		if getdate(income_tax_slab_doc.effective_from) > getdate(payroll_period.start_date):
			frappe.throw(
				_("Income Tax Slab must be effective on or before Payroll Period Start Date: {0}").format(
					payroll_period.start_date
				)
			)

		return income_tax_slab_doc

	def get_taxable_earnings_for_prev_period(self, start_date, end_date, allow_tax_exemption=False):
		taxable_earnings = frappe.db.sql(
			"""
			select sum(sd.amount)
			from
				`tabSalary Detail` sd join `tabSalary Slip` ss on sd.parent=ss.name
			where
				sd.parentfield='earnings'
				and sd.is_tax_applicable=1
				and is_flexible_benefit=0
				and ss.docstatus=1
				and ss.employee=%(employee)s
				and ss.start_date between %(from_date)s and %(to_date)s
				and ss.end_date between %(from_date)s and %(to_date)s
			""",
			{"employee": self.employee, "from_date": start_date, "to_date": end_date},
		)
		taxable_earnings = flt(taxable_earnings[0][0]) if taxable_earnings else 0

		exempted_amount = 0
		if allow_tax_exemption:
			exempted_amount = frappe.db.sql(
				"""
				select sum(sd.amount)
				from
					`tabSalary Detail` sd join `tabSalary Slip` ss on sd.parent=ss.name
				where
					sd.parentfield='deductions'
					and sd.exempted_from_income_tax=1
					and is_flexible_benefit=0
					and ss.docstatus=1
					and ss.employee=%(employee)s
					and ss.start_date between %(from_date)s and %(to_date)s
					and ss.end_date between %(from_date)s and %(to_date)s
				""",
				{"employee": self.employee, "from_date": start_date, "to_date": end_date},
			)
			exempted_amount = flt(exempted_amount[0][0]) if exempted_amount else 0

		return taxable_earnings - exempted_amount

	def get_tax_paid_in_period(self, start_date, end_date, tax_component):
		# find total_tax_paid, tax paid for benefit, additional_salary
		total_tax_paid = flt(
			frappe.db.sql(
				"""
			select
				sum(sd.amount)
			from
				`tabSalary Detail` sd join `tabSalary Slip` ss on sd.parent=ss.name
			where
				sd.parentfield='deductions'
				and sd.salary_component=%(salary_component)s
				and sd.variable_based_on_taxable_salary=1
				and ss.docstatus=1
				and ss.employee=%(employee)s
				and ss.start_date between %(from_date)s and %(to_date)s
				and ss.end_date between %(from_date)s and %(to_date)s
		""",
				{
					"salary_component": tax_component,
					"employee": self.employee,
					"from_date": start_date,
					"to_date": end_date,
				},
			)[0][0]
		)

		return total_tax_paid

	def get_taxable_earnings(
		self, allow_tax_exemption=False, based_on_payment_days=0, payroll_period=None
	):
		joining_date, relieving_date = self.get_joining_and_relieving_dates()

		taxable_earnings = 0
		additional_income = 0
		additional_income_with_full_tax = 0
		flexi_benefits = 0

		for earning in self.earnings:
			if based_on_payment_days:
				amount, additional_amount = self.get_amount_based_on_payment_days(
					earning, joining_date, relieving_date
				)
			else:
				if earning.additional_amount:
					amount, additional_amount = earning.amount, earning.additional_amount
				else:
					amount, additional_amount = earning.default_amount, earning.additional_amount

			if earning.is_tax_applicable:
				if earning.is_flexible_benefit:
					flexi_benefits += amount
				else:
					taxable_earnings += amount - additional_amount
					additional_income += additional_amount

					# Get additional amount based on future recurring additional salary
					if additional_amount and earning.is_recurring_additional_salary:
						additional_income += self.get_future_recurring_additional_amount(
							earning.additional_salary, earning.additional_amount, payroll_period
						)  # Used earning.additional_amount to consider the amount for the full month

					if earning.deduct_full_tax_on_selected_payroll_date:
						additional_income_with_full_tax += additional_amount

		if allow_tax_exemption:
			for ded in self.deductions:
				if ded.exempted_from_income_tax:
					amount, additional_amount = ded.amount, ded.additional_amount
					if based_on_payment_days:
						amount, additional_amount = self.get_amount_based_on_payment_days(
							ded, joining_date, relieving_date
						)

					taxable_earnings -= flt(amount - additional_amount)
					additional_income -= additional_amount

					if additional_amount and ded.is_recurring_additional_salary:
						additional_income -= self.get_future_recurring_additional_amount(
							ded.additional_salary, ded.additional_amount, payroll_period
						)  # Used ded.additional_amount to consider the amount for the full month

		return frappe._dict(
			{
				"taxable_earnings": taxable_earnings,
				"additional_income": additional_income,
				"additional_income_with_full_tax": additional_income_with_full_tax,
				"flexi_benefits": flexi_benefits,
			}
		)

	def get_future_recurring_additional_amount(
		self, additional_salary, monthly_additional_amount, payroll_period
	):
		future_recurring_additional_amount = 0
		to_date = frappe.db.get_value("Additional Salary", additional_salary, "to_date")

		# future month count excluding current
		from_date, to_date = getdate(self.start_date), getdate(to_date)

		# If recurring period end date is beyond the payroll period,
		# last day of payroll period should be considered for recurring period calculation
		if getdate(to_date) > getdate(payroll_period.end_date):
			to_date = getdate(payroll_period.end_date)

		future_recurring_period = ((to_date.year - from_date.year) * 12) + (
			to_date.month - from_date.month
		)

		if future_recurring_period > 0:
			future_recurring_additional_amount = (
				monthly_additional_amount * future_recurring_period
			)  # Used earning.additional_amount to consider the amount for the full month
		return future_recurring_additional_amount

	def get_amount_based_on_payment_days(self, row, joining_date, relieving_date):
		amount, additional_amount = row.amount, row.additional_amount
		timesheet_component = frappe.db.get_value(
			"Salary Structure", self.salary_structure, "salary_component"
		)

		if (
			self.salary_structure
			and cint(row.depends_on_payment_days)
			and cint(self.total_working_days)
			and not (
				row.additional_salary and row.default_amount
			)  # to identify overwritten additional salary
			and (
				row.salary_component != timesheet_component
				or getdate(self.start_date) < joining_date
				or (relieving_date and getdate(self.end_date) > relieving_date)
			)
		):
			additional_amount = flt(
				(flt(row.additional_amount) * flt(self.payment_days) / cint(self.total_working_days)),
				row.precision("additional_amount"),
			)
			amount = (
				flt(
					(flt(row.default_amount) * flt(self.payment_days) / cint(self.total_working_days)),
					row.precision("amount"),
				)
				+ additional_amount
			)

		elif (
			not self.payment_days
			and row.salary_component != timesheet_component
			and cint(row.depends_on_payment_days)
		):
			amount, additional_amount = 0, 0
		elif not row.amount:
			amount = flt(row.default_amount) + flt(row.additional_amount)

		# apply rounding
		if frappe.get_cached_value(
			"Salary Component", row.salary_component, "round_to_the_nearest_integer"
		):
			amount, additional_amount = rounded(amount or 0), rounded(additional_amount or 0)

		return amount, additional_amount

	def calculate_unclaimed_taxable_benefits(self, payroll_period):
		# get total sum of benefits paid
		total_benefits_paid = flt(
			frappe.db.sql(
				"""
			select sum(sd.amount)
			from `tabSalary Detail` sd join `tabSalary Slip` ss on sd.parent=ss.name
			where
				sd.parentfield='earnings'
				and sd.is_tax_applicable=1
				and is_flexible_benefit=1
				and ss.docstatus=1
				and ss.employee=%(employee)s
				and ss.start_date between %(start_date)s and %(end_date)s
				and ss.end_date between %(start_date)s and %(end_date)s
		""",
				{
					"employee": self.employee,
					"start_date": payroll_period.start_date,
					"end_date": self.start_date,
				},
			)[0][0]
		)

		# get total benefits claimed
		total_benefits_claimed = flt(
			frappe.db.sql(
				"""
			select sum(claimed_amount)
			from `tabEmployee Benefit Claim`
			where
				docstatus=1
				and employee=%s
				and claim_date between %s and %s
		""",
				(self.employee, payroll_period.start_date, self.end_date),
			)[0][0]
		)

		return total_benefits_paid - total_benefits_claimed

	def get_total_exemption_amount(self, payroll_period, tax_slab):
		total_exemption_amount = 0
		if tax_slab.allow_tax_exemption:
			if self.deduct_tax_for_unsubmitted_tax_exemption_proof:
				exemption_proof = frappe.db.get_value(
					"Employee Tax Exemption Proof Submission",
					{"employee": self.employee, "payroll_period": payroll_period.name, "docstatus": 1},
					["exemption_amount"],
				)
				if exemption_proof:
					total_exemption_amount = exemption_proof
			else:
				declaration = frappe.db.get_value(
					"Employee Tax Exemption Declaration",
					{"employee": self.employee, "payroll_period": payroll_period.name, "docstatus": 1},
					["total_exemption_amount"],
				)
				if declaration:
					total_exemption_amount = declaration

			total_exemption_amount += flt(tax_slab.standard_tax_exemption_amount)

		return total_exemption_amount

	def get_income_form_other_sources(self, payroll_period):
		return frappe.get_all(
			"Employee Other Income",
			filters={
				"employee": self.employee,
				"payroll_period": payroll_period.name,
				"company": self.company,
				"docstatus": 1,
			},
			fields="SUM(amount) as total_amount",
		)[0].total_amount

	def get_component_totals(self, component_type, depends_on_payment_days=0):
		joining_date, relieving_date = frappe.get_cached_value(
			"Employee", self.employee, ["date_of_joining", "relieving_date"]
		)

		total = 0.0
		for d in self.get(component_type):
			if not d.do_not_include_in_total:
				if depends_on_payment_days:
					amount = self.get_amount_based_on_payment_days(d, joining_date, relieving_date)[0]
				else:
					amount = flt(d.amount, d.precision("amount"))
				total += amount
		return total

	def get_joining_and_relieving_dates(self):
		joining_date, relieving_date = frappe.get_cached_value(
			"Employee", self.employee, ["date_of_joining", "relieving_date"]
		)

		if not relieving_date:
			relieving_date = getdate(self.end_date)

		if not joining_date:
			frappe.throw(
				_("Please set the Date Of Joining for employee {0}").format(frappe.bold(self.employee_name))
			)

		return joining_date, relieving_date

	def set_loan_repayment(self):
		self.total_loan_repayment = 0
		self.total_interest_amount = 0
		self.total_principal_amount = 0

		if not self.get("loans"):
			for loan in self.get_loan_details():

				amounts = calculate_amounts(loan.name, self.posting_date, "Regular Payment")

				if amounts["interest_amount"] or amounts["payable_principal_amount"]:
					self.append(
						"loans",
						{
							"loan": loan.name,
							"total_payment": amounts["interest_amount"] + amounts["payable_principal_amount"],
							"interest_amount": amounts["interest_amount"],
							"principal_amount": amounts["payable_principal_amount"],
							"loan_account": loan.loan_account,
							"interest_income_account": loan.interest_income_account,
						},
					)

		for payment in self.get("loans"):
			amounts = calculate_amounts(payment.loan, self.posting_date, "Regular Payment")
			total_amount = amounts["interest_amount"] + amounts["payable_principal_amount"]
			if payment.total_payment > total_amount:
				frappe.throw(
					_(
						"""Row {0}: Paid amount {1} is greater than pending accrued amount {2} against loan {3}"""
					).format(
						payment.idx,
						frappe.bold(payment.total_payment),
						frappe.bold(total_amount),
						frappe.bold(payment.loan),
					)
				)

			self.total_interest_amount += payment.interest_amount
			self.total_principal_amount += payment.principal_amount

			self.total_loan_repayment += payment.total_payment

	def get_loan_details(self):
		loan_details = frappe.get_all(
			"Loan",
			fields=["name", "interest_income_account", "loan_account", "loan_type", "is_term_loan"],
			filters={
				"applicant": self.employee,
				"docstatus": 1,
				"repay_from_salary": 1,
				"company": self.company,
			},
		)

		if loan_details:
			for loan in loan_details:
				if loan.is_term_loan:
					process_loan_interest_accrual_for_term_loans(
						posting_date=self.posting_date, loan_type=loan.loan_type, loan=loan.name
					)

		return loan_details

	def make_loan_repayment_entry(self):
		payroll_payable_account = get_payroll_payable_account(self.company, self.payroll_entry)
		for loan in self.loans:
			if loan.total_payment:
				repayment_entry = create_repayment_entry(
					loan.loan,
					self.employee,
					self.company,
					self.posting_date,
					loan.loan_type,
					"Regular Payment",
					loan.interest_amount,
					loan.principal_amount,
					loan.total_payment,
					payroll_payable_account=payroll_payable_account,
				)

				repayment_entry.save()
				repayment_entry.submit()

				frappe.db.set_value(
					"Salary Slip Loan", loan.name, "loan_repayment_entry", repayment_entry.name
				)

	def cancel_loan_repayment_entry(self):
		for loan in self.loans:
			if loan.loan_repayment_entry:
				repayment_entry = frappe.get_doc("Loan Repayment", loan.loan_repayment_entry)
				repayment_entry.cancel()

	def email_salary_slip(self):
		receiver = frappe.db.get_value("Employee", self.employee, "prefered_email")
		payroll_settings = frappe.get_single("Payroll Settings")
		message = "Please see attachment"
		password = None
		if payroll_settings.encrypt_salary_slips_in_emails:
			password = generate_password_for_pdf(payroll_settings.password_policy, self.employee)
			message += """<br>Note: Your salary slip is password protected,
				the password to unlock the PDF is of the format {0}. """.format(
				payroll_settings.password_policy
			)

		if receiver:
			email_args = {
				"recipients": [receiver],
				"message": _(message),
				"subject": "Salary Slip - from {0} to {1}".format(self.start_date, self.end_date),
				"attachments": [
					frappe.attach_print(self.doctype, self.name, file_name=self.name, password=password)
				],
				"reference_doctype": self.doctype,
				"reference_name": self.name,
			}
			if not frappe.flags.in_test:
				enqueue(method=frappe.sendmail, queue="short", timeout=300, is_async=True, **email_args)
			else:
				frappe.sendmail(**email_args)
		else:
			msgprint(_("{0}: Employee email not found, hence email not sent").format(self.employee_name))

	def update_status(self, salary_slip=None):
		for data in self.timesheets:
			if data.time_sheet:
				timesheet = frappe.get_doc("Timesheet", data.time_sheet)
				timesheet.salary_slip = salary_slip
				timesheet.flags.ignore_validate_update_after_submit = True
				timesheet.set_status()
				timesheet.save()

	def set_status(self, status=None):
		"""Get and update status"""
		if not status:
			status = self.get_status()
		self.db_set("status", status)

	def process_salary_structure(self, for_preview=0):
		"""Calculate salary after salary structure details have been updated"""
		if not self.salary_slip_based_on_timesheet:
			self.get_date_details()
		self.pull_emp_details()
		self.get_working_days_details(for_preview=for_preview)
		self.calculate_net_pay()

	def pull_emp_details(self):
		emp = frappe.db.get_value(
			"Employee", self.employee, ["bank_name", "bank_ac_no", "salary_mode"], as_dict=1
		)
		if emp:
			self.mode_of_payment = emp.salary_mode
			self.bank_name = emp.bank_name
			self.bank_account_no = emp.bank_ac_no

	@frappe.whitelist()
	def process_salary_based_on_working_days(self):
		self.get_working_days_details(lwp=self.leave_without_pay)
		self.calculate_net_pay()

	@frappe.whitelist()
	def set_totals(self):
		self.gross_pay = 0.0
		if self.salary_slip_based_on_timesheet == 1:
			self.calculate_total_for_salary_slip_based_on_timesheet()
		else:
			self.total_deduction = 0.0
			if hasattr(self, "earnings"):
				for earning in self.earnings:
					self.gross_pay += flt(earning.amount, earning.precision("amount"))
			if hasattr(self, "deductions"):
				for deduction in self.deductions:
					self.total_deduction += flt(deduction.amount, deduction.precision("amount"))
			self.net_pay = flt(self.gross_pay) - flt(self.total_deduction) - flt(self.total_loan_repayment)
		self.set_base_totals()

	def set_base_totals(self):
		self.base_gross_pay = flt(self.gross_pay) * flt(self.exchange_rate)
		self.base_total_deduction = flt(self.total_deduction) * flt(self.exchange_rate)
		self.rounded_total = rounded(self.net_pay or 0)
		self.base_net_pay = flt(self.net_pay) * flt(self.exchange_rate)
		self.base_rounded_total = rounded(self.base_net_pay or 0)
		self.set_net_total_in_words()

	# calculate total working hours, earnings based on hourly wages and totals
	def calculate_total_for_salary_slip_based_on_timesheet(self):
		if self.timesheets:
			self.total_working_hours = 0
			for timesheet in self.timesheets:
				if timesheet.working_hours:
					self.total_working_hours += timesheet.working_hours

		wages_amount = self.total_working_hours * self.hour_rate
		self.base_hour_rate = flt(self.hour_rate) * flt(self.exchange_rate)
		salary_component = frappe.db.get_value(
			"Salary Structure", {"name": self.salary_structure}, "salary_component"
		)
		if self.earnings:
			for i, earning in enumerate(self.earnings):
				if earning.salary_component == salary_component:
					self.earnings[i].amount = wages_amount
				self.gross_pay += flt(self.earnings[i].amount, earning.precision("amount"))
		self.net_pay = flt(self.gross_pay) - flt(self.total_deduction)

	def compute_year_to_date(self):
		year_to_date = 0
		period_start_date, period_end_date = self.get_year_to_date_period()

		salary_slip_sum = frappe.get_list(
			"Salary Slip",
			fields=["sum(net_pay) as net_sum", "sum(gross_pay) as gross_sum"],
			filters={
				"employee": self.employee,
				"start_date": [">=", period_start_date],
				"end_date": ["<", period_end_date],
				"name": ["!=", self.name],
				"docstatus": 1,
			},
		)

		year_to_date = flt(salary_slip_sum[0].net_sum) if salary_slip_sum else 0.0
		gross_year_to_date = flt(salary_slip_sum[0].gross_sum) if salary_slip_sum else 0.0

		year_to_date += self.net_pay
		gross_year_to_date += self.gross_pay
		self.year_to_date = year_to_date
		self.gross_year_to_date = gross_year_to_date

	def compute_month_to_date(self):
		month_to_date = 0
		first_day_of_the_month = get_first_day(self.start_date)
		salary_slip_sum = frappe.get_list(
			"Salary Slip",
			fields=["sum(net_pay) as sum"],
			filters={
				"employee": self.employee,
				"start_date": [">=", first_day_of_the_month],
				"end_date": ["<", self.start_date],
				"name": ["!=", self.name],
				"docstatus": 1,
			},
		)

		month_to_date = flt(salary_slip_sum[0].sum) if salary_slip_sum else 0.0

		month_to_date += self.net_pay
		self.month_to_date = month_to_date

	def compute_component_wise_year_to_date(self):
		period_start_date, period_end_date = self.get_year_to_date_period()

		for key in ("earnings", "deductions"):
			for component in self.get(key):
				year_to_date = 0
				component_sum = frappe.db.sql(
					"""
					SELECT sum(detail.amount) as sum
					FROM `tabSalary Detail` as detail
					INNER JOIN `tabSalary Slip` as salary_slip
					ON detail.parent = salary_slip.name
					WHERE
						salary_slip.employee = %(employee)s
						AND detail.salary_component = %(component)s
						AND salary_slip.start_date >= %(period_start_date)s
						AND salary_slip.end_date < %(period_end_date)s
						AND salary_slip.name != %(docname)s
						AND salary_slip.docstatus = 1""",
					{
						"employee": self.employee,
						"component": component.salary_component,
						"period_start_date": period_start_date,
						"period_end_date": period_end_date,
						"docname": self.name,
					},
				)

				year_to_date = flt(component_sum[0][0]) if component_sum else 0.0
				year_to_date += component.amount
				component.year_to_date = year_to_date

	def get_year_to_date_period(self):
		payroll_period = get_payroll_period(self.start_date, self.end_date, self.company)

		if payroll_period:
			period_start_date = payroll_period.start_date
			period_end_date = payroll_period.end_date
		else:
			# get dates based on fiscal year if no payroll period exists
			fiscal_year = get_fiscal_year(date=self.start_date, company=self.company, as_dict=1)
			period_start_date = fiscal_year.year_start_date
			period_end_date = fiscal_year.year_end_date

		return period_start_date, period_end_date

	def add_leave_balances(self):
		self.set("leave_details", [])

		if frappe.db.get_single_value("Payroll Settings", "show_leave_balances_in_salary_slip"):
			from hrms.hr.doctype.leave_application.leave_application import get_leave_details

			leave_details = get_leave_details(self.employee, self.end_date)

			for leave_type, leave_values in leave_details["leave_allocation"].items():
				self.append(
					"leave_details",
					{
						"leave_type": leave_type,
						"total_allocated_leaves": flt(leave_values.get("total_leaves")),
						"expired_leaves": flt(leave_values.get("expired_leaves")),
						"used_leaves": flt(leave_values.get("leaves_taken")),
						"pending_leaves": flt(leave_values.get("leaves_pending_approval")),
						"available_leaves": flt(leave_values.get("remaining_leaves")),
					},
				)


def unlink_ref_doc_from_salary_slip(doc, method=None):
	"""Unlinks accrual Journal Entry from Salary Slips on cancellation"""
	linked_ss = frappe.db.sql_list(
		"""select name from `tabSalary Slip`
	where journal_entry=%s and docstatus < 2""",
		(doc.name),
	)
	if linked_ss:
		for ss in linked_ss:
			ss_doc = frappe.get_doc("Salary Slip", ss)
			frappe.db.set_value("Salary Slip", ss_doc.name, "journal_entry", "")


def generate_password_for_pdf(policy_template, employee):
	employee = frappe.get_doc("Employee", employee)
	return policy_template.format(**employee.as_dict())


def get_salary_component_data(component):
	return frappe.get_value(
		"Salary Component",
		component,
		[
			"name as salary_component",
			"depends_on_payment_days",
			"salary_component_abbr as abbr",
			"do_not_include_in_total",
			"is_tax_applicable",
			"is_flexible_benefit",
			"variable_based_on_taxable_salary",
		],
		as_dict=1,
	)


def get_payroll_payable_account(company, payroll_entry):
	if payroll_entry:
		payroll_payable_account = frappe.db.get_value(
			"Payroll Entry", payroll_entry, "payroll_payable_account"
		)
	else:
		payroll_payable_account = frappe.db.get_value(
			"Company", company, "default_payroll_payable_account"
		)

	return payroll_payable_account


def calculate_tax_by_tax_slab(
	annual_taxable_earning, tax_slab, eval_globals=None, eval_locals=None
):
	eval_locals.update({"annual_taxable_earning": annual_taxable_earning})
	tax_amount = 0
	for slab in tax_slab.slabs:
		cond = cstr(slab.condition).strip()
		if cond and not eval_tax_slab_condition(cond, eval_globals, eval_locals):
			continue
		if not slab.to_amount and annual_taxable_earning >= slab.from_amount:
			tax_amount += (annual_taxable_earning - slab.from_amount + 1) * slab.percent_deduction * 0.01
			continue
		if annual_taxable_earning >= slab.from_amount and annual_taxable_earning < slab.to_amount:
			tax_amount += (annual_taxable_earning - slab.from_amount + 1) * slab.percent_deduction * 0.01
		elif annual_taxable_earning >= slab.from_amount and annual_taxable_earning >= slab.to_amount:
			tax_amount += (slab.to_amount - slab.from_amount + 1) * slab.percent_deduction * 0.01

	# other taxes and charges on income tax
	for d in tax_slab.other_taxes_and_charges:
		if flt(d.min_taxable_income) and flt(d.min_taxable_income) > annual_taxable_earning:
			continue

		if flt(d.max_taxable_income) and flt(d.max_taxable_income) < annual_taxable_earning:
			continue

		tax_amount += tax_amount * flt(d.percent) / 100

	return tax_amount


def eval_tax_slab_condition(condition, eval_globals=None, eval_locals=None):
	if not eval_globals:
		eval_globals = {
			"int": int,
			"float": float,
			"long": int,
			"round": round,
			"date": datetime.date,
			"getdate": getdate,
		}

	try:
		condition = condition.strip()
		if condition:
			return frappe.safe_eval(condition, eval_globals, eval_locals)
	except NameError as err:
		frappe.throw(
			_("{0} <br> This error can be due to missing or deleted field.").format(err),
			title=_("Name error"),
		)
	except SyntaxError as err:
		frappe.throw(_("Syntax error in condition: {0} in Income Tax Slab").format(err))
	except Exception as e:
		frappe.throw(_("Error in formula or condition: {0} in Income Tax Slab").format(e))
		raise


def get_lwp_or_ppl_for_date(date, employee, holidays):
	LeaveApplication = frappe.qb.DocType("Leave Application")
	LeaveType = frappe.qb.DocType("Leave Type")

	is_half_day = (
		frappe.qb.terms.Case()
		.when(
			(
				(LeaveApplication.half_day_date == date)
				| (LeaveApplication.from_date == LeaveApplication.to_date)
			),
			LeaveApplication.half_day,
		)
		.else_(0)
	).as_("is_half_day")

	query = (
		frappe.qb.from_(LeaveApplication)
		.inner_join(LeaveType)
		.on((LeaveType.name == LeaveApplication.leave_type))
		.select(
			LeaveApplication.name,
			LeaveType.is_ppl,
			LeaveType.fraction_of_daily_salary_per_leave,
			(is_half_day),
		)
		.where(
			(((LeaveType.is_lwp == 1) | (LeaveType.is_ppl == 1)))
			& (LeaveApplication.docstatus == 1)
			& (LeaveApplication.status == "Approved")
			& (LeaveApplication.employee == employee)
			& ((LeaveApplication.salary_slip.isnull()) | (LeaveApplication.salary_slip == ""))
			& ((LeaveApplication.from_date <= date) & (date <= LeaveApplication.to_date))
		)
	)

	# if it's a holiday only include if leave type has "include holiday" enabled
	if date in holidays:
		query = query.where((LeaveType.include_holiday == "1"))

	return query.run(as_dict=True)


@frappe.whitelist()
def make_salary_slip_from_timesheet(source_name, target_doc=None):
	target = frappe.new_doc("Salary Slip")
	set_missing_values(source_name, target)
	target.run_method("get_emp_and_working_day_details")

	return target


def set_missing_values(time_sheet, target):
	doc = frappe.get_doc("Timesheet", time_sheet)
	target.employee = doc.employee
	target.employee_name = doc.employee_name
	target.salary_slip_based_on_timesheet = 1
	target.start_date = doc.start_date
	target.end_date = doc.end_date
	target.posting_date = doc.modified
	target.total_working_hours = doc.total_hours
	target.append("timesheets", {"time_sheet": doc.name, "working_hours": doc.total_hours})
<<<<<<< HEAD


def date_range(start=None, end=None):
	if start and end:
		delta = end - start  # as timedelta
		days = [str(start + timedelta(days=i))  for i in range(delta.days + 1)]
		return days
	else:
		return 0
=======
	
def date_range(start, end):
    delta = end - start  # as timedelta
    days = [str(start + timedelta(days=i))  for i in range(delta.days + 1)]
    return days
>>>>>>> 7e0002f6
<|MERGE_RESOLUTION|>--- conflicted
+++ resolved
@@ -1828,7 +1828,6 @@
 	target.posting_date = doc.modified
 	target.total_working_hours = doc.total_hours
 	target.append("timesheets", {"time_sheet": doc.name, "working_hours": doc.total_hours})
-<<<<<<< HEAD
 
 
 def date_range(start=None, end=None):
@@ -1837,11 +1836,4 @@
 		days = [str(start + timedelta(days=i))  for i in range(delta.days + 1)]
 		return days
 	else:
-		return 0
-=======
-	
-def date_range(start, end):
-    delta = end - start  # as timedelta
-    days = [str(start + timedelta(days=i))  for i in range(delta.days + 1)]
-    return days
->>>>>>> 7e0002f6
+		return 0