{
 "actions": [],
 "allow_import": 1,
 "creation": "2013-01-10 16:34:15",
 "doctype": "DocType",
 "document_type": "Setup",
 "engine": "InnoDB",
 "field_order": [
  "employee_and_payroll_tab",
  "section_break_6",
  "employee",
  "employee_name",
  "department",
  "designation",
  "branch",
  "column_break_obdl",
  "posting_date",
  "letter_head",
  "column_break_18",
  "status",
  "company",
  "currency",
  "exchange_rate",
  "section_break_gsts",
  "payroll_frequency",
  "start_date",
  "end_date",
  "column_break_ptcc",
  "salary_structure",
  "payroll_entry",
  "mode_of_payment",
  "column_break_wyhp",
  "salary_slip_based_on_timesheet",
  "section_break_gerh",
  "deduct_tax_for_unclaimed_employee_benefits",
  "deduct_tax_for_unsubmitted_tax_exemption_proof",
  "payment_days_tab",
  "total_working_days",
  "unmarked_days",
  "leave_without_pay",
  "column_break_geio",
  "absent_days",
  "payment_days",
  "earnings_and_deductions_tab",
  "timesheets_section",
  "timesheets",
  "column_break_ghjr",
  "total_working_hours",
  "hour_rate",
  "base_hour_rate",
  "earning_deduction",
  "earnings",
  "column_break_k1jz",
  "deductions",
  "totals",
  "gross_pay",
  "base_gross_pay",
  "gross_year_to_date",
  "base_gross_year_to_date",
  "column_break_25",
  "total_deduction",
  "base_total_deduction",
  "net_pay_info",
  "net_pay",
  "base_net_pay",
  "rounded_total",
  "base_rounded_total",
  "column_break_dqnd",
  "year_to_date",
  "base_year_to_date",
  "month_to_date",
  "base_month_to_date",
  "section_break_55",
  "total_in_words",
  "column_break_69",
  "base_total_in_words",
  "income_tax_calculation_breakup_section",
  "ctc",
  "income_from_other_sources",
  "total_earnings",
  "column_break_0rsw",
  "non_taxable_earnings",
  "standard_tax_exemption_amount",
  "tax_exemption_declaration",
  "deductions_before_tax_calculation",
  "annual_taxable_amount",
  "column_break_35wb",
  "income_tax_deducted_till_date",
  "current_month_income_tax",
  "future_income_tax_deductions",
  "total_income_tax",
  "section_break_75",
  "journal_entry",
  "amended_from",
  "column_break_ieob",
  "bank_name",
  "bank_account_no",
  "leave_details_section",
  "leave_details"
 ],
 "fields": [
  {
   "default": "Today",
   "fieldname": "posting_date",
   "fieldtype": "Date",
   "in_list_view": 1,
   "label": "Posting Date",
   "reqd": 1
  },
  {
   "fieldname": "employee",
   "fieldtype": "Link",
   "in_global_search": 1,
   "in_list_view": 1,
   "in_standard_filter": 1,
   "label": "Employee",
   "oldfieldname": "employee",
   "oldfieldtype": "Link",
   "options": "Employee",
   "reqd": 1,
   "search_index": 1
  },
  {
   "fetch_from": "employee.employee_name",
   "fieldname": "employee_name",
   "fieldtype": "Read Only",
   "in_global_search": 1,
   "in_list_view": 1,
   "label": "Employee Name",
   "oldfieldname": "employee_name",
   "oldfieldtype": "Data",
   "reqd": 1
  },
  {
   "fetch_from": "employee.department",
   "fieldname": "department",
   "fieldtype": "Link",
   "in_standard_filter": 1,
   "label": "Department",
   "oldfieldname": "department",
   "oldfieldtype": "Link",
   "options": "Department",
   "read_only": 1
  },
  {
   "depends_on": "eval:doc.designation",
   "fetch_from": "employee.designation",
   "fieldname": "designation",
   "fieldtype": "Link",
   "label": "Designation",
   "oldfieldname": "designation",
   "oldfieldtype": "Link",
   "options": "Designation",
   "read_only": 1
  },
  {
   "fetch_from": "employee.branch",
   "fieldname": "branch",
   "fieldtype": "Link",
   "in_standard_filter": 1,
   "label": "Branch",
   "oldfieldname": "branch",
   "oldfieldtype": "Link",
   "options": "Branch",
   "read_only": 1
  },
  {
   "fieldname": "status",
   "fieldtype": "Select",
   "label": "Status",
   "options": "Draft\nSubmitted\nCancelled",
   "read_only": 1
  },
  {
   "fieldname": "journal_entry",
   "fieldtype": "Link",
   "label": "Journal Entry",
   "options": "Journal Entry"
  },
  {
   "fieldname": "payroll_entry",
   "fieldtype": "Link",
   "label": "Payroll Entry",
   "options": "Payroll Entry",
   "read_only": 1
  },
  {
   "fetch_from": "employee.company",
   "fieldname": "company",
   "fieldtype": "Link",
   "in_list_view": 1,
   "in_standard_filter": 1,
   "label": "Company",
   "options": "Company",
   "remember_last_selected_value": 1,
   "reqd": 1
  },
  {
   "allow_on_submit": 1,
   "fieldname": "letter_head",
   "fieldtype": "Link",
   "ignore_user_permissions": 1,
   "label": "Letter Head",
   "options": "Letter Head",
   "print_hide": 1
  },
  {
   "default": "0",
   "fieldname": "salary_slip_based_on_timesheet",
   "fieldtype": "Check",
   "label": "Salary Slip Based on Timesheet",
   "read_only": 1
  },
  {
   "fieldname": "start_date",
   "fieldtype": "Date",
   "label": "Start Date"
  },
  {
   "fieldname": "end_date",
   "fieldtype": "Date",
   "label": "End Date"
  },
  {
   "fieldname": "salary_structure",
   "fieldtype": "Link",
   "in_list_view": 1,
   "in_standard_filter": 1,
   "label": "Salary Structure",
   "options": "Salary Structure",
   "read_only": 1,
   "reqd": 1,
   "search_index": 1
  },
  {
   "fieldname": "payroll_frequency",
   "fieldtype": "Select",
   "label": "Payroll Frequency",
   "options": "\nMonthly\nFortnightly\nBimonthly\nWeekly\nDaily"
  },
  {
   "fieldname": "total_working_days",
   "fieldtype": "Float",
   "label": "Working Days",
   "oldfieldname": "total_days_in_month",
   "oldfieldtype": "Int",
   "read_only": 1,
   "reqd": 1
  },
  {
   "fieldname": "leave_without_pay",
   "fieldtype": "Float",
   "label": "Leave Without Pay",
   "oldfieldname": "leave_without_pay",
   "oldfieldtype": "Currency"
  },
  {
   "fieldname": "payment_days",
   "fieldtype": "Float",
   "label": "Payment Days",
   "oldfieldname": "payment_days",
   "oldfieldtype": "Float",
   "read_only": 1,
   "reqd": 1
  },
  {
   "fieldname": "timesheets",
   "fieldtype": "Table",
   "label": "Salary Slip Timesheet",
   "options": "Salary Slip Timesheet"
  },
  {
   "fetch_from": "timesheet.total_hours",
   "fieldname": "total_working_hours",
   "fieldtype": "Float",
   "label": "Total Working Hours",
   "print_hide_if_no_value": 1
  },
  {
   "fieldname": "hour_rate",
   "fieldtype": "Currency",
   "label": "Hour Rate",
   "options": "currency",
   "print_hide_if_no_value": 1
  },
  {
   "fieldname": "bank_name",
   "fieldtype": "Data",
   "label": "Bank Name"
  },
  {
   "fieldname": "bank_account_no",
   "fieldtype": "Data",
   "label": "Bank Account No"
  },
  {
   "default": "0",
   "fieldname": "deduct_tax_for_unclaimed_employee_benefits",
   "fieldtype": "Check",
   "label": "Deduct Tax For Unclaimed Employee Benefits"
  },
  {
   "default": "0",
   "fieldname": "deduct_tax_for_unsubmitted_tax_exemption_proof",
   "fieldtype": "Check",
   "label": "Deduct Tax For Unsubmitted Tax Exemption Proof"
  },
  {
   "fieldname": "earning_deduction",
   "fieldtype": "Section Break",
   "oldfieldtype": "Section Break"
  },
  {
   "fieldname": "earnings",
   "fieldtype": "Table",
   "label": "Earnings",
   "oldfieldname": "earning_details",
   "oldfieldtype": "Table",
   "options": "Salary Detail"
  },
  {
   "fieldname": "deductions",
   "fieldtype": "Table",
   "label": "Deductions",
   "oldfieldname": "deduction_details",
   "oldfieldtype": "Table",
   "options": "Salary Detail"
  },
  {
   "fieldname": "totals",
   "fieldtype": "Section Break",
   "label": "Totals",
   "oldfieldtype": "Section Break"
  },
  {
   "fieldname": "gross_pay",
   "fieldtype": "Currency",
   "label": "Gross Pay",
   "options": "currency",
   "read_only": 1
  },
  {
   "fieldname": "column_break_25",
   "fieldtype": "Column Break"
  },
  {
   "fieldname": "net_pay_info",
   "fieldtype": "Tab Break",
   "label": "Net Pay Info"
  },
  {
   "fieldname": "net_pay",
   "fieldtype": "Currency",
   "label": "Net Pay",
   "options": "currency",
   "read_only": 1
  },
  {
   "bold": 1,
   "fieldname": "rounded_total",
   "fieldtype": "Currency",
   "label": "Rounded Total",
   "options": "currency",
   "read_only": 1
  },
  {
   "fieldname": "section_break_55",
   "fieldtype": "Section Break"
  },
  {
   "fieldname": "amended_from",
   "fieldtype": "Link",
   "ignore_user_permissions": 1,
   "label": "Amended From",
   "no_copy": 1,
   "oldfieldname": "amended_from",
   "oldfieldtype": "Data",
   "options": "Salary Slip",
   "print_hide": 1,
   "read_only": 1
  },
  {
   "fieldname": "mode_of_payment",
   "fieldtype": "Select",
   "label": "Mode Of Payment",
   "read_only": 1
  },
  {
   "fieldname": "absent_days",
   "fieldtype": "Float",
   "label": "Absent Days",
   "read_only": 1
  },
  {
   "fieldname": "unmarked_days",
   "fieldtype": "Float",
   "hidden": 1,
   "label": "Unmarked days"
  },
  {
   "fieldname": "column_break_18",
   "fieldtype": "Column Break"
  },
  {
   "depends_on": "eval:(doc.docstatus==1 || doc.salary_structure)",
   "fetch_from": "salary_structure.currency",
   "fieldname": "currency",
   "fieldtype": "Link",
   "label": "Currency",
   "options": "Currency",
   "print_hide": 1,
   "read_only": 1,
   "reqd": 1
  },
  {
   "fieldname": "total_deduction",
   "fieldtype": "Currency",
   "label": "Total Deduction",
   "options": "currency",
   "read_only": 1
  },
  {
   "fieldname": "total_in_words",
   "fieldtype": "Data",
   "label": "Total in words",
   "length": 240,
   "read_only": 1
  },
  {
   "fieldname": "section_break_75",
   "fieldtype": "Tab Break",
   "label": "Bank Details"
  },
  {
   "fieldname": "base_hour_rate",
   "fieldtype": "Currency",
   "label": "Hour Rate (Company Currency)",
   "options": "Company:company:default_currency",
   "print_hide_if_no_value": 1
  },
  {
   "fieldname": "base_gross_pay",
   "fieldtype": "Currency",
   "label": "Gross Pay (Company Currency)",
   "options": "Company:company:default_currency",
   "read_only": 1
  },
  {
   "default": "1.0",
   "fieldname": "exchange_rate",
   "fieldtype": "Float",
   "hidden": 1,
   "label": "Exchange Rate",
   "print_hide": 1,
   "reqd": 1
  },
  {
   "fieldname": "base_total_deduction",
   "fieldtype": "Currency",
   "label": "Total Deduction (Company Currency)",
   "options": "Company:company:default_currency",
   "read_only": 1
  },
  {
   "fieldname": "base_net_pay",
   "fieldtype": "Currency",
   "label": "Net Pay (Company Currency)",
   "options": "Company:company:default_currency",
   "read_only": 1
  },
  {
   "bold": 1,
   "fieldname": "base_rounded_total",
   "fieldtype": "Currency",
   "label": "Rounded Total (Company Currency)",
   "options": "Company:company:default_currency",
   "read_only": 1
  },
  {
   "fieldname": "base_total_in_words",
   "fieldtype": "Data",
   "label": "Total in words (Company Currency)",
   "length": 240,
   "read_only": 1
  },
  {
   "fieldname": "column_break_69",
   "fieldtype": "Column Break"
  },
  {
   "description": "Total salary booked for this employee from the beginning of the year (payroll period or fiscal year) up to the current salary slip's end date.",
   "fieldname": "year_to_date",
   "fieldtype": "Currency",
   "label": "Year To Date",
   "options": "currency",
   "read_only": 1
  },
  {
   "description": "Total salary booked for this employee from the beginning of the month up to the current salary slip's end date.",
   "fieldname": "month_to_date",
   "fieldtype": "Currency",
   "label": "Month To Date",
   "options": "currency",
   "read_only": 1
  },
  {
   "fieldname": "base_year_to_date",
   "fieldtype": "Currency",
   "label": "Year To Date(Company Currency)",
   "options": "Company:company:default_currency",
   "read_only": 1
  },
  {
   "fieldname": "base_month_to_date",
   "fieldtype": "Currency",
   "label": "Month To Date(Company Currency)",
   "options": "Company:company:default_currency",
   "read_only": 1
  },
  {
   "fieldname": "leave_details_section",
   "fieldtype": "Tab Break",
   "label": "Leaves"
  },
  {
   "fieldname": "leave_details",
   "fieldtype": "Table",
   "label": "Leave Details",
   "options": "Salary Slip Leave",
   "read_only": 1
  },
  {
   "fieldname": "gross_year_to_date",
   "fieldtype": "Currency",
   "label": "Gross Year To Date",
   "options": "currency",
   "read_only": 1
  },
  {
   "fieldname": "base_gross_year_to_date",
   "fieldtype": "Currency",
   "label": "Gross Year To Date(Company Currency)",
   "options": "Company:company:default_currency",
   "read_only": 1
  },
  {
   "fieldname": "section_break_6",
   "fieldtype": "Section Break"
  },
  {
   "fieldname": "section_break_gsts",
   "fieldtype": "Section Break"
  },
  {
   "fieldname": "column_break_obdl",
   "fieldtype": "Column Break"
  },
  {
   "fieldname": "column_break_ptcc",
   "fieldtype": "Column Break"
  },
  {
   "fieldname": "section_break_gerh",
   "fieldtype": "Section Break"
  },
  {
   "fieldname": "column_break_geio",
   "fieldtype": "Column Break"
  },
  {
   "fieldname": "column_break_dqnd",
   "fieldtype": "Column Break"
  },
  {
   "fieldname": "column_break_ieob",
   "fieldtype": "Column Break"
  },
  {
   "fieldname": "column_break_ghjr",
   "fieldtype": "Column Break"
  },
  {
   "collapsible": 1,
   "depends_on": "eval:doc.ctc",
   "fieldname": "income_tax_calculation_breakup_section",
   "fieldtype": "Tab Break",
   "label": "Income Tax Breakup"
  },
  {
   "fieldname": "ctc",
   "fieldtype": "Currency",
   "label": "CTC",
   "read_only": 1
  },
  {
   "fieldname": "income_from_other_sources",
   "fieldtype": "Currency",
   "label": "Income from Other Sources",
   "read_only": 1
  },
  {
   "fieldname": "total_earnings",
   "fieldtype": "Currency",
   "label": "Total Earnings",
   "read_only": 1
  },
  {
   "fieldname": "non_taxable_earnings",
   "fieldtype": "Currency",
   "label": "Non Taxable Earnings",
   "read_only": 1
  },
  {
   "fieldname": "column_break_0rsw",
   "fieldtype": "Column Break"
  },
  {
   "fieldname": "deductions_before_tax_calculation",
   "fieldtype": "Currency",
   "label": "Deductions before tax calculation",
   "read_only": 1
  },
  {
   "fieldname": "tax_exemption_declaration",
   "fieldtype": "Currency",
   "label": "Tax Exemption Declaration",
   "read_only": 1
  },
  {
   "fieldname": "standard_tax_exemption_amount",
   "fieldtype": "Currency",
   "label": "Standard Tax Exemption Amount",
   "read_only": 1
  },
  {
   "fieldname": "annual_taxable_amount",
   "fieldtype": "Currency",
   "label": "Annual Taxable Amount",
   "read_only": 1
  },
  {
   "fieldname": "income_tax_deducted_till_date",
   "fieldtype": "Currency",
   "label": "Income Tax Deducted Till Date",
   "read_only": 1
  },
  {
   "fieldname": "employee_and_payroll_tab",
   "fieldtype": "Tab Break",
   "label": "Details"
  },
  {
   "fieldname": "column_break_35wb",
   "fieldtype": "Column Break"
  },
  {
   "fieldname": "future_income_tax_deductions",
   "fieldtype": "Currency",
   "label": "Future Income Tax",
   "read_only": 1
  },
  {
   "fieldname": "earnings_and_deductions_tab",
   "fieldtype": "Tab Break",
   "label": "Earnings & Deductions"
  },
  {
   "fieldname": "current_month_income_tax",
   "fieldtype": "Currency",
   "label": "Current Month Income Tax",
   "read_only": 1
  },
  {
   "fieldname": "total_income_tax",
   "fieldtype": "Currency",
   "label": "Total Income Tax",
   "read_only": 1
  },
  {
   "fieldname": "payment_days_tab",
   "fieldtype": "Tab Break",
   "label": "Payment Days"
  },
  {
   "fieldname": "column_break_k1jz",
   "fieldtype": "Column Break"
  },
  {
   "fieldname": "column_break_wyhp",
   "fieldtype": "Column Break"
  },
  {
   "depends_on": "eval:doc.salary_slip_based_on_timesheet",
   "fieldname": "timesheets_section",
   "fieldtype": "Section Break"
  }
 ],
 "icon": "fa fa-file-text",
 "idx": 9,
 "is_submittable": 1,
 "links": [],
<<<<<<< HEAD
 "modified": "2023-04-26 17:29:49.079158",
=======
 "modified": "2023-06-20 20:04:00.131248",
>>>>>>> 23871f4d
 "modified_by": "Administrator",
 "module": "Payroll",
 "name": "Salary Slip",
 "owner": "Administrator",
 "permissions": [
  {
   "create": 1,
   "email": 1,
   "print": 1,
   "read": 1,
   "report": 1,
   "role": "HR User",
   "share": 1,
   "submit": 1,
   "write": 1
  },
  {
   "amend": 1,
   "cancel": 1,
   "create": 1,
   "delete": 1,
   "email": 1,
   "print": 1,
   "read": 1,
   "report": 1,
   "role": "HR Manager",
   "share": 1,
   "submit": 1,
   "write": 1
  },
  {
   "read": 1,
   "role": "Employee"
  }
 ],
 "search_fields": "employee_name",
 "show_name_in_global_search": 1,
 "sort_field": "modified",
 "sort_order": "DESC",
 "states": [],
 "timeline_field": "employee",
 "title_field": "employee_name"
}<|MERGE_RESOLUTION|>--- conflicted
+++ resolved
@@ -699,11 +699,7 @@
  "idx": 9,
  "is_submittable": 1,
  "links": [],
-<<<<<<< HEAD
- "modified": "2023-04-26 17:29:49.079158",
-=======
  "modified": "2023-06-20 20:04:00.131248",
->>>>>>> 23871f4d
  "modified_by": "Administrator",
  "module": "Payroll",
  "name": "Salary Slip",
