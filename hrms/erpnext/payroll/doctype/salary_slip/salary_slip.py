--- conflicted
+++ resolved
@@ -621,27 +621,18 @@
 
 			component_row = self.append(component_type)
 			for attr in (
-<<<<<<< HEAD
 				'depends_on_payment_days', 'salary_component',
-=======
-				'depends_on_payment_days', 'salary_component', 'abbr'
->>>>>>> 58398342
 				'do_not_include_in_total', 'is_tax_applicable',
 				'is_flexible_benefit', 'variable_based_on_taxable_salary',
 				'exempted_from_income_tax'
 			):
 				component_row.set(attr, component_data.get(attr))
 
-<<<<<<< HEAD
 			abbr = component_data.get('abbr') or component_data.get('salary_component_abbr')
 			component_row.set('abbr', abbr)
 
-=======
->>>>>>> 58398342
 		if additional_salary:
 			component_row.default_amount = 0
-			component_row.additional_amount = amount
-			component_row.additional_salary = additional_salary.name
 			component_row.deduct_full_tax_on_selected_payroll_date = \
 				additional_salary.deduct_full_tax_on_selected_payroll_date
 		else:
