// Copyright (c) 2018, Frappe Technologies Pvt. Ltd. and contributors
// For license information, please see license.txt

frappe.ui.form.on('Leave Period', {
<<<<<<< HEAD
	refresh: (frm)=>{
		frm.set_df_property("grant_leaves", "hidden", frm.doc.__islocal ? 1:0);
	},
	from_date: (frm)=>{
		if (frm.doc.from_date && !frm.doc.to_date) {
			var a_year_from_start = frappe.datetime.add_months(frm.doc.from_date, 12);
			frm.set_value("to_date", frappe.datetime.add_days(a_year_from_start, -1));
		}
	},
	grant: (frm)=>{
		frappe.call({
			doc: frm.doc,
			method: "grant_leave_allocation",
			callback: function(r) {
				if(!r.exc){
					frm.reload_doc();
				}
			},
			freeze: true,
			freeze_message: __("Grant allocations......")
=======
	onload: function(frm) {
		frm.set_query("department", function() {
			return {
				"filters": {
					"company": frm.doc.company,
				}
			};
>>>>>>> 0dd9be44
		});
	}
});<|MERGE_RESOLUTION|>--- conflicted
+++ resolved
@@ -2,7 +2,6 @@
 // For license information, please see license.txt
 
 frappe.ui.form.on('Leave Period', {
-<<<<<<< HEAD
 	refresh: (frm)=>{
 		frm.set_df_property("grant_leaves", "hidden", frm.doc.__islocal ? 1:0);
 	},
@@ -23,15 +22,15 @@
 			},
 			freeze: true,
 			freeze_message: __("Grant allocations......")
-=======
-	onload: function(frm) {
+		})
+	},
+	onload: (frm) => {
 		frm.set_query("department", function() {
 			return {
 				"filters": {
 					"company": frm.doc.company,
 				}
-			};
->>>>>>> 0dd9be44
-		});
+			}
+		})
 	}
 });